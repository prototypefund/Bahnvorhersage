<template>
  <body class="body" style="background-color: #000000; overflow: auto">
    <nav
      class="navbar navbar-expand-lg navbar-dark bg-dark fixed-top"
      style="
        background-color: rgba(0, 0, 0, 0.5) !important;
        backdrop-filter: blur(5px);
      "
    >
      <div class="container-fluid">
        <router-link class="navbar-brand" to="/">TCP</router-link>
        <button
          class="navbar-toggler"
          type="button"
          data-bs-toggle="collapse"
          data-bs-target="#navbarSupportedContent"
          aria-controls="navbarSupportedContent"
          aria-expanded="false"
          aria-label="Toggle navigation"
        >
          <span class="navbar-toggler-icon"></span>
        </button>
        <div class="collapse navbar-collapse" id="navbarSupportedContent">
          <ul class="navbar-nav me-auto mb-2 mb-lg-0">
            <li class="nav-item">
              <router-link class="nav-link" to="/">Home</router-link>
            </li>
            <li class="nav-item">
              <router-link
                class="nav-link"
                :to="{ path: '/about', hash: '#about' }"
                >Über TCP</router-link
              >
            </li>
            <li class="nav-item">
              <router-link
                class="nav-link"
                :to="{ path: '/stats', hash: '#stats' }"
                >Statistiken</router-link
              >
<<<<<<< HEAD
            </li> -->
=======
            </li>
            <li class="nav-item">
              <a class="nav-link" href="http://sfz-bw.de/eningen/">Impressum</a>
            </li>
>>>>>>> d6d1568f
          </ul>
          <div class="d-flex">
            <a
              class="btn btn-outline-success"
              href="https://github.com/TrAInConnectionPrediction/tcp"
              target="_blank"
              ><i class="tcp-github"></i>TCP auf GitHub</a
            >
          </div>
        </div>
      </div>
    </nav>

    <div id="intro" class="view shadow" style="">
      <div
        class="d-flex justify-content-center align-items-center mask"
        style="height: 100%"
      >
        <div
          class="row"
          style="justify-content: center; min-width: 0; width: 100%"
        >
          <div class="col white-text text-center">
            <h2 id="midheader" class="shadowheader">
              TrAIn_Connection_Prediction: TCP<br />
            </h2>
            <hr class="hr-light" />
            <p>
              <strong> Ihr Verbindungsvorhersage </strong>
            </p>
          </div>
          <div class="col">
            <div class="card hover bg-dark">
              <div class="card-body bg-dark">
                <searchform> </searchform>
              </div>
            </div>
          </div>
        </div>
      </div>
    </div>
    <main id="main" style="margin-top: 0px; max-width: 100%; width: 100%">
      <div id="prg_bar_anchor"></div>
      <section id="pgr_bar" class="m-5" v-show="show_progress"></section>
      <div
        class="m-5 custom_card"
        id="error_box"
        style="background-color: rgb(255, 69, 69)"
      >
        <div v-if="error" @click="error = null" class="card_header">
          <b>Holy Guacamole</b>! Something went wrong: {{ error.toString() }}
        </div>
      </div>
      <router-view class="m-5" />
    </main>
    <footer
      class="text-center page-footer mt-4"
    >
      <hr style="margin-top: 0px" />
      <div class="d-flex justify-content-center align-items-xl-center pb-4">
        <a href="https://www.meteoblue.com/" target="_blank" style="margin: 5px"
          ><img
            src="https://www.meteoblue.com/favicon.ico"
            width="24"
            height="24"
        /></a>
        <div style="margin: 5px">Wetterdaten von Meteoblue</div>
        <a
          href="https://github.com/TrAInConnectionPrediction/tcp"
          target="_blank"
          style="margin: 5px; color: inherit; text-decoration: none"
          ><i class="tcp-github"></i
        ></a>
      </div>
      <div class="footer-copyright py-3">
        <a class="pretty_link" href="http://sfz-bw.de/eningen/">Impressum</a><br>
        © 2021
        <a class="pretty_link" href="mailto:marius@kepi.de">TrAIn_Connection_Prediction<br /></a>
        <span style="color: gray"
          >TrAIn_Connection_Prediction ist ein unabhängiger Service. Dieser
          steht in keiner Verbindung mit der Deutschen Bahn und ihren
          Tochter-Unternehmen.
        </span>
      </div>
    </footer>
  </body>
</template>

<script>
// import connectionDisplay from './components/connectionDisplay.vue'
import searchform from './components/searchform.vue'
const ProgressBar = require('progressbar.js')

export default {
  name: 'App',
  data: function () {
    return {
      show_progress: false,
      connections: [],
      progress: null,
      error: null
    }
  },
  components: {
    searchform
  },
  mounted () {
    // Progressbar init
    this.progress = new ProgressBar.Line('#pgr_bar', {
      strokeWidth: 4,
      easing: 'easeInOut',
      duration: 1400,
      color: '#FFEA82',
      trailColor: '#eee',
      trailWidth: 1,
      svgStyle: { width: '100%', height: '100%' }
    })
  },
  methods: {
    display_fetch_error: function (response) {
      if (!response.ok) {
        this.error = Error(response.statusText)
        console.log(response.url)
        console.log(this.error)
        document
          .getElementById('error_box')
          .scrollIntoView({ behavior: 'smooth' })
      }
      return response
    },

    get_connections: function (search_data) {
      // remove current connections
      this.$store.commit('set_connections', [])
      // start progress animation
      this.show_progress = true
      this.progress.animate(60, { duration: 30000, easing: 'linear' })
      document
        .getElementById('prg_bar_anchor')
        .scrollIntoView({ behavior: 'smooth' })

      fetch(
        window.location.protocol + '//' + window.location.host + '/api/trip',
        {
          method: 'POST',
          headers: {
            'Content-Type': 'application/json'
          },
          body: JSON.stringify(search_data)
        }
      )
        .then((response) => this.display_fetch_error(response))
        .then((response) => response.json())
        .then((connections) => {
          // stop animation
          this.progress.animate(0, { duration: 10, easing: 'linear' })
          this.$store.commit('set_connections', connections)
          this.show_progress = false
          this.$router.push('/')
        })
    }
  }
}
</script>

<style>
/* Font auf https://icomoon.io/app/#/select generiert */
@font-face {
  font-family: 'tcp_custom_font';
  src: url('./fonts/tcp_custom_font.ttf?1p3u8g') format('truetype'),
    url('./fonts/tcp_custom_font.woff?1p3u8g') format('woff'),
    url('./fonts/tcp_custom_font.svg?1p3u8g#tcp_custom_font') format('svg');
  font-weight: normal;
  font-style: normal;
  font-display: block;
}

i {
  /* use !important to prevent issues with browser extensions that change fonts */
  font-family: 'tcp_custom_font' !important;
  speak: never;
  font-style: normal;
  font-weight: normal;
  font-variant: normal;
  text-transform: none;
  line-height: 1;

  /* Better Font Rendering =========== */
  -webkit-font-smoothing: antialiased;
  -moz-osx-font-smoothing: grayscale;
}

.tcp-train:before {
  content: '\e92b';
}
.tcp-calendar:before {
  content: '\e953';
}
.tcp-github:before {
  content: '\eab0';
}

.custom_card {
  margin-bottom: 5px;
}

.card_header {
  padding: 20px;
  min-height: 60px;
  height: max-content;
  display: flex;
  flex-wrap: wrap;
  background-color: rgb(0, 0, 0, 0.03);
}

.pretty_link {
  color: gray;
}

#intro {
  background-image: url(./assets/img/ice.jpg);
  background-position: center;
  background-repeat: no-repeat;
  background-size: cover;
  background-attachment: fixed;
  min-height: 800px;
}

/* Required height of parents */

html,
body,
header,
.view {
  height: 100%;
}

/* Desing for mobile pages */

/* @media (max-width: 740px) {
  .full-page-intro {
    height: 1000px;
  }
} */

@media (max-width: 740px) {
  h2 {
    font-size: 5vw;
  }
}

/* Navbar animation */

.navbar {
  background-color: rgba(0, 0, 0, 0.3);
}

.top-nav-collapse {
  background-color: #202020;
}

/* Adding color to the Navbar on mobile */

@media only screen and (max-width: 768px) {
  .navbar {
    background-color: #202020;
  }
}

footer {
  background-color: #212529;
}

footer > div {
  color: white;
}

#pgr_bar {
  margin: 5px;
  height: 8px;
  margin-top: 20px;
  margin-bottom: 20px;
}

.autocomplete-suggestions {
  background: #212529;
  overflow: auto;
  color: #fff;
  box-shadow: 0px 0px 10px 4px black !important;
}

.autocomplete-suggestion {
  padding: 2px 5px;
  white-space: nowrap;
  overflow: hidden;
}

.autocomplete-selected {
  background: #000;
}

.autocomplete-suggestions strong {
  font-weight: normal;
  color: #3399ff;
}

.autocomplete-group {
  padding: 2px 5px;
}

.autocomplete-group strong {
  display: block;
  border-bottom: 1px solid #fff;
}

.shadow {
  -webkit-box-shadow: 0 -140px 70px -70px black inset !important;
  box-shadow: 0 -140px 70px -70px black inset !important;
}

.shadow .card {
  -webkit-box-shadow: 10px 10px 50px 5px black;
  box-shadow: 10px 10px 50px 5px black;
}

.hover:hover {
  position: relative;
  box-shadow: 10px 10px 50px 5px black, 11px 11px 50px 5px black;
}

.shadowheader2:hover {
  position: relative;
  top: -3px;
  left: -3px;
  text-shadow: 0px 1px var(--shadow-bg-color1), 2px 2px var(--shadow-bg-color1),
    3px 3px var(--shadow-bg-color1), 4px 4px var(--shadow-bg-color1),
    5px 5px var(--shadow-bg-color1), 6px 6px var(--shadow-bg-color1),
    7px 7px var(--shadow-bg-color1), 8px 8px var(--shadow-bg-color1) !important;
}

.backshadow:hover {
  box-shadow: 1px 1px #2b387c, 2px 2px #2b387c, 3px 3px #2b387c, 4px 4px #2b387c,
    5px 5px #2b387c, 6px 6px #2b387c;
}

.shadowheader {
  color: white;
  text-shadow: 1px 1px #000, 2px 2px #000;
}

:root {
  --shadow-bg-color1: #125163;
}

@media (max-width: 400px) {
  #brand_button {
    font-size: 4.6vw;
    margin: 0;
  }
}

@media (max-width: 300px) {
  #brand_button {
    font-size: 4vw;
    margin: 0;
  }
}

@media (max-width: 300px) {
  .navbar-dark .navbar-toggler {
    font-size: 4vw;
  }
}

@media (max-width: 400px) {
  .navbar-dark .navbar-toggler {
    font-size: 5vw;
  }
}

@media (min-width: 600px) {
  .navbar-expand-lg {
    -ms-flex-flow: row nowrap;
    flex-flow: row nowrap;
    -ms-flex-pack: start;
    justify-content: flex-start;
  }
}

@media (min-width: 600px) {
  .navbar-expand-lg .navbar-nav {
    -ms-flex-direction: row;
    flex-direction: row;
  }
}

@media (min-width: 600px) {
  .navbar-expand-lg .navbar-nav .dropdown-menu {
    position: absolute;
  }
}

@media (min-width: 600px) {
  .navbar-expand-lg .navbar-nav .nav-link {
    padding-right: 0.5rem;
    padding-left: 0.5rem;
  }
}

@media (min-width: 600px) {
  .navbar-expand-lg > .container,
  .navbar-expand-lg > .container-fluid,
  .navbar-expand-lg > .container-lg,
  .navbar-expand-lg > .container-md,
  .navbar-expand-lg > .container-sm,
  .navbar-expand-lg > .container-xl {
    -ms-flex-wrap: nowrap;
    flex-wrap: nowrap;
  }
}

@media (min-width: 600px) {
  .navbar-expand-lg .navbar-collapse {
    display: -ms-flexbox !important;
    display: flex !important;
    -ms-flex-preferred-size: auto;
    flex-basis: auto;
  }
}

@media (min-width: 600px) {
  .navbar-expand-lg .navbar-toggler {
    display: none;
  }
}

.col {
  width: 40vw;
  min-width: 350px;
  max-width: 75vw;
  margin: 30px;
}

#midheader {
  font-weight: bold;
  font-size: calc(12px + 1.5vw);
  white-space: nowrap;
}
</style><|MERGE_RESOLUTION|>--- conflicted
+++ resolved
@@ -38,14 +38,7 @@
                 :to="{ path: '/stats', hash: '#stats' }"
                 >Statistiken</router-link
               >
-<<<<<<< HEAD
             </li> -->
-=======
-            </li>
-            <li class="nav-item">
-              <a class="nav-link" href="http://sfz-bw.de/eningen/">Impressum</a>
-            </li>
->>>>>>> d6d1568f
           </ul>
           <div class="d-flex">
             <a
