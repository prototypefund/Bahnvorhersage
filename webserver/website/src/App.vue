<template>
  <body class="body" style="background-color: #000000; overflow: auto">
    <nav
      class="navbar navbar-expand-lg navbar-dark bg-dark fixed-top"
      style="background-color: rgba(0, 0, 0, 0.5) !important; backdrop-filter: blur(5px)"
    >
      <div class="container-fluid">
        <router-link class="navbar-brand" to="/">TCP</router-link>
        <button
          class="navbar-toggler"
          type="button"
          data-bs-toggle="collapse"
          data-bs-target="#navbarSupportedContent"
          aria-controls="navbarSupportedContent"
          aria-expanded="false"
          aria-label="Toggle navigation"
        >
          <span class="navbar-toggler-icon"></span>
        </button>
        <div class="collapse navbar-collapse" id="navbarSupportedContent">
          <ul class="navbar-nav me-auto mb-2 mb-lg-0">
            <li class="nav-item">
              <router-link class="nav-link" to="/">Home</router-link>
            </li>
            <li class="nav-item">
              <router-link class="nav-link" :to="{ path: '/about', hash: '#about' }">Über TCP</router-link>
            </li>
            <li class="nav-item dropdown">
              <a class="nav-link dropdown-toggle" data-toggle="dropdown"> Statistiken </a>
              <ul class="dropdown-menu">
                <li><router-link class="dropdown-item" :to="{ path: '/stats', hash: '#stats' }">Übersicht</router-link></li>
                <li><router-link class="dropdown-item" :to="{ path: '/stats/stations', hash: '#stats' }">Stationen</router-link></li>
              </ul>
            </li>
          </ul>
          <div class="d-flex">
            <a class="btn btn-outline-success" href="https://github.com/TrAInConnectionPrediction/tcp" target="_blank"
              ><i class="tcp-github"></i>TCP auf GitHub</a
            >
          </div>
        </div>
      </div>
    </nav>

    <div id="intro" class="view shadow" style="">
      <div class="d-flex justify-content-center align-items-center mask" style="height: 100%">
        <div class="row" style="justify-content: center; min-width: 0; width: 100%">
          <div class="col white-text text-center">
            <h2 id="midheader" class="shadowheader">TrAIn_Connection_Prediction: TCP<br /></h2>
            <hr class="hr-light" />
            <p>
              <strong> Ihr Verbindungsvorhersage </strong>
            </p>
          </div>
          <div class="col">
            <div class="card hover bg-dark">
              <div class="card-body bg-dark">
                <searchform> </searchform>
              </div>
            </div>
          </div>
        </div>
      </div>
    </div>
    <main id="main" style="margin-top: 0px; max-width: 100%; width: 100%">
      <div id="prg_bar_anchor">
        <section id="pgr_bar" class="p-5"></section>
      </div>
      <div class="m-5 custom_card" id="error_box" style="background-color: rgb(255, 69, 69)">
        <div v-if="error" @click="error = null" class="card_header">
          <b>Holy Guacamole</b>! Something went wrong: {{ error.toString() }}
        </div>
      </div>
      <router-view class="m-5" />
    </main>
<<<<<<< HEAD
    <footer class="text-center p-3">
      <div class="fw-bold">
        <router-link class="pretty_link" to="/imprint">Impressum</router-link> /
        <router-link class="pretty_link" to="/privacy">Datenschutz</router-link>
=======
    <footer class="text-center page-footer mt-4">
      <hr style="margin-top: 0px" />
      <div class="d-flex justify-content-center align-items-xl-center pb-4">
        <a href="https://www.meteoblue.com/" target="_blank" style="margin: 5px"
          ><img src="https://www.meteoblue.com/favicon.ico" width="24" height="24"
        /></a>
        <div style="margin: 5px">Wetterdaten von Meteoblue</div>
        <a
          href="https://github.com/TrAInConnectionPrediction/tcp"
          target="_blank"
          style="margin: 5px; color: inherit; text-decoration: none"
          ><i class="tcp-github"></i
        ></a>
      </div>
      <div class="footer-copyright py-3">
        <router-link class="pretty_link" to="/impressum">Impressum</router-link> <br />
        © 2021 TrAIn_Connection_Prediction <br />
        <span style="color: gray"
          >TrAIn_Connection_Prediction ist ein unabhängiger Service. Dieser steht in keiner Verbindung mit der Deutschen
          Bahn und ihren Tochter-Unternehmen.
        </span>
>>>>>>> bce0cf93
      </div>
      <br>
      <span
        >© 2021 TrAIn_Connection_Prediction ist ein unabhängiger Service. Dieser
        steht in keiner Verbindung mit der Deutschen Bahn und ihren
        Tochter-Unternehmen.
      </span>
    </footer>
  </body>
</template>

<script>
import searchform from './components/searchform.vue'
const ProgressBar = require('progressbar.js')

export default {
  name: 'App',
  data: function () {
    return {
      connections: [],
      progress: null,
      error: null
    }
  },
  components: {
    searchform
  },
  mounted () {
    // Progressbar init
    this.progress = new ProgressBar.Line('#pgr_bar', {
      strokeWidth: 0.5,
      color: '#3f51b5',
      trailColor: 'transparent',
      trailWidth: 0
    })
  },
  methods: {
    display_fetch_error: function (response) {
      this.stop_progress()
      if (!response.ok) {
        this.error = Error(response.statusText)
        console.log(response.url)
        console.log(this.error)
        document.getElementById('error_box').scrollIntoView({ behavior: 'smooth' })
      }
      return response
    },
    display_img_load_error: function (event) {
      this.stop_progress()
      this.error = Error('Failed to load image')
      console.log(event)
      console.log(this.error)
      document.getElementById('error_box').scrollIntoView({ behavior: 'smooth' })
    },
    start_progress () {
      // start progress animation
      this.progress.animate(60, { duration: 30000, easing: 'linear' })
    },
    stop_progress () {
      // stop animation
      this.progress.animate(0, { duration: 10, easing: 'linear' })
    },

    get_connections: function (search_data) {
      // remove current connections
      this.$store.commit('set_connections', [])
      this.start_progress()
      document.getElementById('prg_bar_anchor').scrollIntoView({ behavior: 'smooth' })

      fetch(window.location.protocol + '//' + window.location.host + '/api/trip', {
        method: 'POST',
        headers: {
          'Content-Type': 'application/json'
        },
        body: JSON.stringify(search_data)
      })
        .then((response) => this.display_fetch_error(response))
        .then((response) => response.json())
        .then((connections) => {
          this.$store.commit('set_connections', connections)
          this.stop_progress()
          this.$router.push('/')
        })
    }
  }
}
</script>

<style>
/* Font auf https://icomoon.io/app/#/select generiert */
@font-face {
  font-family: 'tcp_custom_font';
  src: url('./fonts/tcp_custom_font.ttf?1p3u8g') format('truetype'),
    url('./fonts/tcp_custom_font.woff?1p3u8g') format('woff'),
    url('./fonts/tcp_custom_font.svg?1p3u8g#tcp_custom_font') format('svg');
  font-weight: normal;
  font-style: normal;
  font-display: block;
}

i {
  /* use !important to prevent issues with browser extensions that change fonts */
  font-family: 'tcp_custom_font' !important;
  speak: never;
  font-style: normal;
  font-weight: normal;
  font-variant: normal;
  text-transform: none;
  line-height: 1;

  /* Better Font Rendering =========== */
  -webkit-font-smoothing: antialiased;
  -moz-osx-font-smoothing: grayscale;
}

.tcp-train:before {
  content: '\e92b';
}
.tcp-calendar:before {
  content: '\e953';
}
.tcp-github:before {
  content: '\eab0';
}

.custom_card {
  margin-bottom: 5px;
}

.card_header {
  padding: 20px;
  min-height: 60px;
  height: max-content;
  display: flex;
  flex-wrap: wrap;
  background-color: rgb(0, 0, 0, 0.03);
}

.pretty_link {
  color: inherit;
  font-weight: inherit;
  text-decoration: none;
}

#intro {
  background-image: url(./assets/img/ice.jpg);
  background-position: center;
  background-repeat: no-repeat;
  background-size: cover;
  background-attachment: fixed;
  min-height: 800px;
}

html,
body,
header,
.view {
  height: 100%;
}

#pgr_bar {
  padding-top: 5rem !important;
}

@media (max-width: 740px) {
  h2 {
    font-size: 5vw;
  }
}

.navbar {
  background-color: rgba(0, 0, 0, 0.3);
}

.top-nav-collapse {
  background-color: #202020;
}

/* Adding color to the Navbar on mobile */

@media only screen and (max-width: 768px) {
  .navbar {
    background-color: #202020;
  }
}

footer {
  background-color: #212529;
  color: gray;
}

<<<<<<< HEAD
=======
footer > div {
  color: white;
}

.navbar .nav-item .dropdown-item {
  color: rgba(255,255,255,.55);
}

.navbar .nav-item .dropdown-item:hover, .dropdown-item:focus, .dropdown-item:active{
    color: #fff;
    background-color: transparent;
}

.navbar .dropdown-menu {
  display: block;
  background-color: transparent;
}

@media all and (min-width: 992px) {
  .navbar .nav-item .dropdown-menu {
    display: none;
  }
  .navbar .nav-item:hover .nav-link {
    color: #fff;
  }
  .navbar .nav-item:hover .dropdown-menu {
    display: block;
  }
  .navbar .nav-item .dropdown-menu {
    margin-top: 0;
    background-color: #212529 !important;
  }
  .navbar .nav-item .dropdown-item:hover, .dropdown-item:focus, .dropdown-item:active{
    background-color: #262626;
}

}

/* .autocomplete-suggestions {
  background: #212529;
  overflow: auto;
  color: #fff;
  box-shadow: 0px 0px 10px 4px black !important;
}

.autocomplete-suggestion {
  padding: 2px 5px;
  white-space: nowrap;
  overflow: hidden;
}

.autocomplete-selected {
  background: #000;
}

.autocomplete-suggestions strong {
  font-weight: normal;
  color: #3399ff;
}

.autocomplete-group {
  padding: 2px 5px;
}

.autocomplete-group strong {
  display: block;
  border-bottom: 1px solid #fff;
} */

>>>>>>> bce0cf93
.shadow {
  -webkit-box-shadow: 0 -140px 70px -70px black inset !important;
  box-shadow: 0 -140px 70px -70px black inset !important;
}

.shadow .card {
  -webkit-box-shadow: 10px 10px 50px 5px black;
  box-shadow: 10px 10px 50px 5px black;
}

.hover:hover {
  position: relative;
  box-shadow: 10px 10px 50px 5px black, 11px 11px 50px 5px black;
}

.shadowheader2:hover {
  position: relative;
  top: -3px;
  left: -3px;
  text-shadow: 0px 1px var(--shadow-bg-color1), 2px 2px var(--shadow-bg-color1), 3px 3px var(--shadow-bg-color1),
    4px 4px var(--shadow-bg-color1), 5px 5px var(--shadow-bg-color1), 6px 6px var(--shadow-bg-color1),
    7px 7px var(--shadow-bg-color1), 8px 8px var(--shadow-bg-color1) !important;
}

.backshadow:hover {
  box-shadow: 1px 1px #2b387c, 2px 2px #2b387c, 3px 3px #2b387c, 4px 4px #2b387c, 5px 5px #2b387c, 6px 6px #2b387c;
}

.shadowheader {
  color: white;
  text-shadow: 1px 1px #000, 2px 2px #000;
}

:root {
  --shadow-bg-color1: #125163;
}

.col {
  width: 40vw;
  min-width: 350px;
  max-width: 75vw;
  margin: 30px;
}
</style><|MERGE_RESOLUTION|>--- conflicted
+++ resolved
@@ -73,34 +73,10 @@
       </div>
       <router-view class="m-5" />
     </main>
-<<<<<<< HEAD
     <footer class="text-center p-3">
       <div class="fw-bold">
         <router-link class="pretty_link" to="/imprint">Impressum</router-link> /
         <router-link class="pretty_link" to="/privacy">Datenschutz</router-link>
-=======
-    <footer class="text-center page-footer mt-4">
-      <hr style="margin-top: 0px" />
-      <div class="d-flex justify-content-center align-items-xl-center pb-4">
-        <a href="https://www.meteoblue.com/" target="_blank" style="margin: 5px"
-          ><img src="https://www.meteoblue.com/favicon.ico" width="24" height="24"
-        /></a>
-        <div style="margin: 5px">Wetterdaten von Meteoblue</div>
-        <a
-          href="https://github.com/TrAInConnectionPrediction/tcp"
-          target="_blank"
-          style="margin: 5px; color: inherit; text-decoration: none"
-          ><i class="tcp-github"></i
-        ></a>
-      </div>
-      <div class="footer-copyright py-3">
-        <router-link class="pretty_link" to="/impressum">Impressum</router-link> <br />
-        © 2021 TrAIn_Connection_Prediction <br />
-        <span style="color: gray"
-          >TrAIn_Connection_Prediction ist ein unabhängiger Service. Dieser steht in keiner Verbindung mit der Deutschen
-          Bahn und ihren Tochter-Unternehmen.
-        </span>
->>>>>>> bce0cf93
       </div>
       <br>
       <span
@@ -292,11 +268,6 @@
   color: gray;
 }
 
-<<<<<<< HEAD
-=======
-footer > div {
-  color: white;
-}
 
 .navbar .nav-item .dropdown-item {
   color: rgba(255,255,255,.55);
@@ -332,38 +303,6 @@
 
 }
 
-/* .autocomplete-suggestions {
-  background: #212529;
-  overflow: auto;
-  color: #fff;
-  box-shadow: 0px 0px 10px 4px black !important;
-}
-
-.autocomplete-suggestion {
-  padding: 2px 5px;
-  white-space: nowrap;
-  overflow: hidden;
-}
-
-.autocomplete-selected {
-  background: #000;
-}
-
-.autocomplete-suggestions strong {
-  font-weight: normal;
-  color: #3399ff;
-}
-
-.autocomplete-group {
-  padding: 2px 5px;
-}
-
-.autocomplete-group strong {
-  display: block;
-  border-bottom: 1px solid #fff;
-} */
-
->>>>>>> bce0cf93
 .shadow {
   -webkit-box-shadow: 0 -140px 70px -70px black inset !important;
   box-shadow: 0 -140px 70px -70px black inset !important;
