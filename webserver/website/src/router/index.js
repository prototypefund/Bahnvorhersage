import Vue from 'vue'
import VueRouter from 'vue-router'
import connectionDisplay from '../views/connectionDisplay'

Vue.use(VueRouter)

const routes = [
  {
    path: '/',
    name: 'Home',
    component: connectionDisplay
  },
  {
    path: '/about',
    name: 'Über TCP',
    component: () => import('../views/About.vue')
  },
  {
    path: '/imprint',
    name: 'Impressum',
    component: () => import('../views/imprint.vue')
<<<<<<< HEAD
  },
  {
    path: '/privacy',
    name: 'Datenschutz',
    component: () => import('../views/privacy.vue')
=======
>>>>>>> 0001b085
  },
  {
    path: '/privacy',
    name: 'Datenschutz',
    component: () => import('../views/privacy.vue')
  },
  {
    path: '/data',
    redirect: { name: 'Statistiken' }
  },
  {
    path: '/data/stats',
    name: 'Statistiken',
    component: () => import('../views/stats/Stats.vue')
  },
  {
    path: '/data/stations',
    name: 'Stations Statistiken',
    component: () => import('../views/stats/Stations.vue')
  }
  // {
  //   path: '/data/obstacles',
  //   name: 'Zug-Behinderungen',
  //   component: () => import('../views/stats/Obstacles.vue')
  // }
]

const router = new VueRouter({
  mode: 'history',
  routes: routes,
  scrollBehavior (to, from, savedPosition) {
    if (to.hash) {
      Vue.nextTick(() => {
        document.getElementById(to.hash.substring(1)).scrollIntoView({ behavior: 'smooth' })
      })
      // Does not work but it's the vue way
      return { selector: to.hash }
    }
  }
})

export default router<|MERGE_RESOLUTION|>--- conflicted
+++ resolved
@@ -19,14 +19,6 @@
     path: '/imprint',
     name: 'Impressum',
     component: () => import('../views/imprint.vue')
-<<<<<<< HEAD
-  },
-  {
-    path: '/privacy',
-    name: 'Datenschutz',
-    component: () => import('../views/privacy.vue')
-=======
->>>>>>> 0001b085
   },
   {
     path: '/privacy',
