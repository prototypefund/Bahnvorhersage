from flask import Blueprint, render_template

index_blueprint = Blueprint("index", __name__, url_prefix="")

<<<<<<< HEAD

@index_blueprint.route("/")
@index_blueprint.route("/about")
@index_blueprint.route("/stats")
@index_blueprint.route("/imprint")
def home(output=[]):
=======
# This routes everything to vue,
# but for nested stuff you have to add a seperate route
@index_blueprint.route("/", defaults={"path": ""})
@index_blueprint.route("/<string:path>")
@index_blueprint.route("/data/<string:path>")
def home(**kwargs):
>>>>>>> 0001b085
    """
    Gets called when somebody requests the website

    Args:
        -

    Returns:
        webpage: the home-/landing page
    """
<<<<<<< HEAD
    return render_template('index.html')
=======
    return render_template("index.html")

>>>>>>> 0001b085

@index_blueprint.app_errorhandler(404)
def not_found(e):
    """
    Custom 404 Page
    Get's called if the page can not be found.

    Args:
        -

    Returns:
        webpage: our custom 404-page
    """
    return render_template("404.html")<|MERGE_RESOLUTION|>--- conflicted
+++ resolved
@@ -2,21 +2,12 @@
 
 index_blueprint = Blueprint("index", __name__, url_prefix="")
 
-<<<<<<< HEAD
-
-@index_blueprint.route("/")
-@index_blueprint.route("/about")
-@index_blueprint.route("/stats")
-@index_blueprint.route("/imprint")
-def home(output=[]):
-=======
 # This routes everything to vue,
 # but for nested stuff you have to add a seperate route
 @index_blueprint.route("/", defaults={"path": ""})
 @index_blueprint.route("/<string:path>")
 @index_blueprint.route("/data/<string:path>")
 def home(**kwargs):
->>>>>>> 0001b085
     """
     Gets called when somebody requests the website
 
@@ -26,12 +17,7 @@
     Returns:
         webpage: the home-/landing page
     """
-<<<<<<< HEAD
-    return render_template('index.html')
-=======
     return render_template("index.html")
-
->>>>>>> 0001b085
 
 @index_blueprint.app_errorhandler(404)
 def not_found(e):
