--- conflicted
+++ resolved
@@ -53,13 +53,9 @@
     - quicksharebox.de
     - wohnung-in-esslingen.de
     - endstationzukunft.de
-<<<<<<< HEAD
-    - holiday.bahnvorhersage.de
     - validation.marcpanse.de
     - studywatch.de
-=======
     - holiday.unexcellent.com
->>>>>>> d8c36e73
     secretName: default-tls-secret
   rules:
   - host: "bahnvorhersage.de"
