# Install Basemap on Linux: https://stackoverflow.com/questions/46560591/how-can-i-install-basemap-in-python-3-matplotlib-2-on-ubuntu-16-04

import os
import sys
from matplotlib.pyplot import plot

sys.path.append(os.path.dirname(os.path.dirname(os.path.abspath(__file__))))
import pandas as pd
import numpy as np
import datetime
from helpers.StationPhillip import StationPhillip
from config import CACHE_PATH


class PerStationAnalysis(StationPhillip):
    ALL_ON_TIME_PLOT = {
        "count_1": "ar_delay",
        "count_2": "dp_delay",
        "color_value": "dp_delay",
    }

    ALL_CANCELLATIONS_PLOT = {
        "count_1": "ar_delay",
        "count_2": "dp_delay",
        "color_value": "dp_cancellations",
    }

    DATA_CACHE_PATH = CACHE_PATH + "/per_station_data.csv"

    def __init__(self, rtd_df, use_cache=True):
        import matplotlib
        import matplotlib.pyplot as plt
        from mpl_toolkits.basemap import Basemap

        super().__init__()
        try:
            if not use_cache:
                raise FileNotFoundError
            self.data = pd.read_csv(self.DATA_CACHE_PATH, header=[0, 1], index_col=0)
            print("using cached data")
        except FileNotFoundError:
            # Use dask Client to do groupby as the groupby is complex and scales well on local cluster.
            from dask.distributed import Client

            client = Client()

            self.data = (
                rtd_df.groupby("station", sort=False)
                .agg(
                    {
                        "ar_delay": ["count", "mean"],
                        "ar_cancellations": ["mean"],
                        "dp_delay": ["count", "mean"],
                        "dp_cancellations": ["mean"],
                    }
                )
                .compute()
            )
            # remove station with less than 1000 stops
            self.data = self.data.loc[self.data[("dp_delay", "count")] > 2000, :]

            self.data.to_csv(self.DATA_CACHE_PATH)

    def plot(self, data_to_plot):
        self.data = self.data.loc[self.data[("dp_delay", "count")] > 2000, :]

        # Bounding Box of Germany
        left = 5.67
        right = 15.64
        bot = 47.06
        top = 55.06
        plt.figure(figsize=(90, 50))
        m = Basemap(
            llcrnrlon=left,
            llcrnrlat=bot,
            urcrnrlon=right,
            urcrnrlat=top,
            resolution="i",
            projection="tmerc",
            lat_0=51,
            lon_0=10,
        )
        m.drawcoastlines(linewidth=0.72, color="black")
        m.drawcountries(zorder=0, color="black")

        x = np.zeros(len(self.data.index))
        y = np.zeros(len(self.data.index))
        s = np.zeros(len(self.data.index))
        c = np.zeros(len(self.data.index))

        for i, station in enumerate(self.data.index):
            x[i], y[i] = self.get_location(name=station)
            s[i] = (
                self.data.loc[station, [(data_to_plot["count_1"], "count")]][0]
                + self.data.loc[station, [(data_to_plot["count_2"], "count")]][0]
            )
            c[i] = self.data.loc[station, [(data_to_plot["color_value"], "mean")]]

        s = s / 100
        c = (c - min(c)) / max(c - min(c))

        cmap = matplotlib.colors.LinearSegmentedColormap.from_list(
            "", ["red", "yellow", "green"]
        )
        m.scatter(x, y, c=c, cmap=cmap, s=s, alpha=0.2, latlon=True)
        plt.show()


class PerStationOverTime(StationPhillip):
    DATA_CACHE_PATH = CACHE_PATH + "/per_station_over_time.csv"
    FREQ = "1H"
    DEFAULT_PLOTS = ["error", "no data available", "default"]

    def __init__(self, rtd, use_cache=True, logger=None, server=False):
        import matplotlib
        if server:
            matplotlib.use('Agg')
        import matplotlib.pyplot as plt
        from mpl_toolkits.basemap import Basemap

        plt.style.use('dark_background')

<<<<<<< HEAD
        super().__init__()

        try:
            if not use_cache:
                raise FileNotFoundError
            self.logger = logger
            if self.logger is not None:
=======
        try:
            if not use_cache:
                raise FileNotFoundError
            if logger:
                self.logger = logger
>>>>>>> 47b378ac
                self.logger.info("Reading data...")
            self.data = (
                pd.read_csv(
                    self.DATA_CACHE_PATH,
                    header=[0, 1],
                    index_col=0,
                    parse_dates=[[("stop_hour", "first")]],
                )
                .reset_index()
                .drop(columns=[0], axis=0)
            )
            self.data.rename(
                columns={
                    "('stop_hour', 'first')": ("stop_hour", "first"),
                    ("station", "first"): "station",
                },
                inplace=True,
            )
            if self.logger is not None:
                self.logger.info("Done")
            else:
                print("Using cache")
        except FileNotFoundError:
            # Use dask Client to do groupby as the groupby is complex and scales well on local cluster.
            from dask.distributed import Client

            client = Client()

            rtd["stop_time"] = rtd["ar_pt"].fillna(value=rtd["dp_pt"])
            rtd = rtd.loc[
                rtd["stop_time"] > datetime.datetime(2021, 1, 1)
            ].persist()  # .compute()
            rtd["stop_hour"] = rtd["stop_time"].dt.round(self.FREQ)
            rtd["str_stop_hour"] = rtd["stop_hour"].astype(
                "str"
            )  # rtd['stop_hour'].dt.strftime('%Y-%m-%dT%H:%M:%S.%f%z')

            rtd["single_index_for_groupby"] = rtd["str_stop_hour"] + rtd[
                "station"
            ].astype("str")

            rtd = rtd.set_index("stop_time")

            self.data = (
                rtd.groupby("single_index_for_groupby", sort=False)
                .agg(
                    {
                        "ar_delay": ["count", "mean"],
                        "ar_cancellations": ["sum", "mean"],
                        "dp_delay": ["count", "mean"],
                        "dp_cancellations": ["sum", "mean"],
                        "stop_hour": ["first"],
                        "station": ["first"],
                    }
                )
                .compute()
            )
            # remove station with less than 5 stops
            # self.data = self.data.loc[(self.data[('ar_delay', 'count')] + self.data[('dp_delay', 'count')]) >= 5]

            self.data.to_csv(self.DATA_CACHE_PATH)

        if self.logger:
            self.logger.info("Generating base template...")
        else:
            print("Using cache")

        # Setup Plot https://stackoverflow.com/questions/9401658/how-to-animate-a-scatter-plot

        # Bounding Box of Germany
        left = 5.67
        right = 15.64
        bot = 47.06
        top = 55.06
        self.fig, self.ax = plt.subplots(figsize=(8, 9))
        self.m = Basemap(
            llcrnrlon=left,
            llcrnrlat=bot,
            urcrnrlon=right,
            urcrnrlat=top,
            resolution="i",
            projection="tmerc",
            lat_0=51,
            lon_0=10,
        )

        self.m.drawcoastlines(linewidth=0.72, color="grey")
        self.m.drawcountries(zorder=0, color="grey")
        self.cmap = matplotlib.colors.LinearSegmentedColormap.from_list(
            "", ["green", "yellow", "red"]
        )

        self.sc = self.m.scatter(
<<<<<<< HEAD
            np.zeros(1),np.zeros(1), c=np.zeros(1), s=np.zeros(1), cmap=self.cmap, vmin=0, vmax=7, alpha=0.5, latlon=True
=======
            np.zeros(1),
            np.zeros(1),
            c=np.zeros(1),
            s=np.zeros(1),
            cmap=self.cmap,
            vmin=0,
            vmax=7,
            alpha=0.2,
            latlon=True,
>>>>>>> 47b378ac
        )

        self.cbar = self.fig.colorbar(self.sc)
        self.cbar.ax.get_yaxis().labelpad = 15
        self.cbar.ax.set_ylabel("Ø Verspätung in Minuten", rotation=270)

        if self.logger:
            self.logger.info("Done")
<<<<<<< HEAD
            plot_names = ["error", "no data available", "default"]
            for plot_name in plot_names:
                if not os.path.isfile(f"{CACHE_PATH}/plot_cache/{plot_name}.png"):
                    if plot_name == 'default':
                        self.ax.set_title('', fontsize=16)
                    else:
                        self.ax.set_title(plot_name, fontsize=16)
                    self.fig.savefig(f"{CACHE_PATH}/plot_cache/{plot_name}.png", dpi=300, transparent=True)
=======
            for plot_name in self.DEFAULT_PLOTS:
                if not os.path.isfile(f"{CACHE_PATH}/plot_cache/{plot_name}.jpg"):
                    self.ax.set_title(plot_name, fontsize=16)
                    self.fig.savefig(
                        f"{CACHE_PATH}/plot_cache/{plot_name}.jpg", dpi=300
                    )
>>>>>>> 47b378ac
                    self.logger.info(f"Generating {plot_name} plot")

    def animate(self):
        self.data = self.data.loc[
            self.data[("stop_hour", "first")] > datetime.datetime(2021, 2, 1, hour=0)
        ]
        for date in pd.date_range(
            start=self.data[("stop_hour", "first")].min(),
            end=self.data[("stop_hour", "first")].max(),
            freq=self.FREQ,
        ):

            current_data = self.data.loc[self.data[("stop_hour", "first")] == date]
            if not current_data.empty:
                current_data = current_data.set_index("station")

                x = np.zeros(len(current_data.index))
                y = np.zeros(len(current_data.index))
                s = np.zeros(len(current_data.index))
                c = np.zeros(len(current_data.index))

                for i, station in enumerate(current_data.index):
                    x[i], y[i] = self.get_location(name=station)

                s[:] = (
                    current_data.loc[:, [("ar_cancellations", "sum")]].to_numpy()[:, 0]
                    + current_data.loc[:, [("dp_cancellations", "sum")]].to_numpy()[
                        :, 0
                    ]
                )
                c[:] = current_data.loc[:, [("ar_delay", "mean")]].to_numpy()[:, 0]

                s = (s / s.max()) * 200
                # c = (c - min(c)) / max(c - min(c))
                # norm = mpl.colors.Normalize(vmin=0, vmax=7)
                # c[c > 5] = 7
                # c[c < 0] = 0

                # change the positions
                # (THIS TOOK SO FUCKING LONG, YOU HAVE TO CONVERT THE COORDINATES FIST!!!)
                self.sc.set_offsets(np.c_[self.m(x, y)])
                # change the sizes
                self.sc.set_sizes(s)
                # change the color
                self.sc.set_array(c)
                # update colorbar
                self.cbar.update_normal(self.sc)

            str_date = date.strftime("%Y-%m-%d %H_%M_%S")
            print(str_date)
            plt.title(str_date)
            plt.savefig(f"{CACHE_PATH}/animation/{str_date}.jpg")

    def generate_plot(self, start_time, end_time, use_cached_images=False):
        """
        Generates a plot that visualizes all the delays on a Germany map between `start_time` and `end_time`
        The file is generated relative to this execution path inside of  `cache/plot_cache/{plot_name}.png`

        Parameters
        ----------
        start_time : datetime.datetime
            Start of time range
        end_time : datetime.datetime
            End of time range

        Returns
        -------
        string
            The `plot_name` of the file that is generated without `.png`
        """

        if start_time == end_time:
            # Sometimes if they are equal, we just want the first hour...
            end_time = end_time + datetime.timedelta(hours=1)

        plot_name = (
            start_time.strftime("%d.%m.%Y %H_%M")
            + "-"
            + end_time.strftime("%d.%m.%Y %H_%M")
        )

        if use_cached_images and os.path.isfile(
            f"{CACHE_PATH}/plot_cache/{plot_name}.jpg"
        ):
            # Return cached images, after the start-, end-time change
            return plot_name

        current_data = self.data.loc[
            (start_time <= self.data[("stop_hour", "first")])
            & (self.data[("stop_hour", "first")] < end_time)
        ]

        if not current_data.empty:
<<<<<<< HEAD
            current_data = current_data.groupby("station").agg(
                {
                    ("ar_delay", "count"): "sum",
                    ("ar_delay", "mean"): "mean",
                    ("ar_cancellations", "sum"): "sum",
                    ("ar_cancellations", "mean"): "mean",
                    ("dp_delay", "count"): "sum",
                    ("dp_delay", "mean"): "mean",
                    ("dp_cancellations", "sum"): "sum",
                    ("dp_cancellations", "mean"): "mean",
                }
            )
=======
            try:
                current_data = current_data.groupby("station").agg(
                    {
                        ("ar_delay", "count"): "sum",
                        ("ar_delay", "mean"): "mean",
                        ("ar_cancellations", "sum"): "sum",
                        ("ar_cancellations", "mean"): "mean",
                        ("dp_delay", "count"): "sum",
                        ("dp_delay", "mean"): "mean",
                        ("dp_cancellations", "sum"): "sum",
                        ("dp_cancellations", "mean"): "mean",
                    }
                )

                x = np.zeros(len(current_data.index))
                y = np.zeros(len(current_data.index))
                s = np.zeros(len(current_data.index))
                c = np.zeros(len(current_data.index))

                for i, station in enumerate(current_data.index):
                    x[i], y[i] = self.get_location(name=station)

                s[:] = (
                    current_data.loc[:, [("ar_cancellations", "sum")]].to_numpy()[:, 0]
                    + current_data.loc[:, [("dp_cancellations", "sum")]].to_numpy()[
                        :, 0
                    ]
                )
                c[:] = current_data.loc[:, [("ar_delay", "mean")]].to_numpy()[:, 0]
>>>>>>> 47b378ac

            x = np.zeros(len(current_data.index))
            y = np.zeros(len(current_data.index))
            s = np.zeros(len(current_data.index))
            c = np.zeros(len(current_data.index))

<<<<<<< HEAD
            for i, station in enumerate(current_data.index):
                x[i], y[i] = self.get_location(name=station)

            s[:] = (
                current_data.loc[:, [("ar_cancellations", "sum")]].to_numpy()[:, 0]
                + current_data.loc[:, [("dp_cancellations", "sum")]].to_numpy()[:, 0]
            )
            c[:] = current_data.loc[:, [("ar_delay", "mean")]].to_numpy()[:, 0]

            s = (s / s.max()) * 100

            # change the positions 
            # (THIS TOOK SO FUCKING LONG, YOU HAVE TO CONVERT THE COORDINATES FIST!!!)
            self.sc.set_offsets(np.c_[self.m(x, y)])
            # change the sizes
            self.sc.set_sizes(s)
            # change the color
            self.sc.set_array(c)
            # update colorbar
            # self.cbar.update_normal(self.sc)

            plot_name = (
                start_time.strftime("%d.%m.%Y %H_%M")
                + "-"
                + end_time.strftime("%d.%m.%Y %H_%M")
            )

            self.ax.set_title(plot_name.replace("_", ":").replace('-', ' - '), fontsize=12)
            self.fig.savefig(f"{CACHE_PATH}/plot_cache/{plot_name}.png", dpi=300, transparent=True)
=======
                # change the positions
                # (THIS TOOK SO FUCKING LONG, YOU HAVE TO CONVERT THE COORDINATES FIST!!!)
                self.sc.set_offsets(np.c_[self.m(x, y)])
                # change the sizes
                self.sc.set_sizes(s)
                # change the color
                self.sc.set_array(c)
                # update colorbar
                self.cbar.update_normal(self.sc)
                self.cbar.ax.get_yaxis().labelpad = 15
                self.cbar.ax.set_ylabel("min Verspätung", rotation=270)

                self.ax.set_title(plot_name.replace("_", ":"), fontsize=12)
                self.fig.savefig(f"{CACHE_PATH}/plot_cache/{plot_name}.jpg", dpi=300)
            except:
                if self.logger:
                    self.logger.warning(sys.exc_info()[0])
                else:
                    raise sys.exc_info()[0]
                plot_name = "error"
>>>>>>> 47b378ac
        else:
            # This file and the error file must exist
            # Or one could just gerate them using plt.title(plot_name) plt.savefig(f'cache/plot_cache/{plot_name}.png')
            plot_name = "no data available"

        return plot_name


if __name__ == "__main__":
    import helpers.fancy_print_tcp

    # from helpers.RtdRay import RtdRay

    # rtd_ray = RtdRay()
    # rtd_df = rtd_ray.load_data(
    #     columns=[
    #         "ar_pt",
    #         "dp_pt",
    #         "station",
    #         "ar_delay",
    #         "ar_cancellations",
    #         "dp_delay",
    #         "dp_cancellations",
    #     ]
    # )
    # per_station = PerStationAnalysis(rtd_df, use_cache=False)
    # per_station.plot(per_station.ALL_ON_TIME_PLOT)

    per_station_time = PerStationOverTime(None, use_cache=True, server=True)
    per_station_time.generate_plot(
        datetime.datetime(2021, 2, 1, hour=0), datetime.datetime(2021, 2, 2, hour=0)
    )
    per_station_time.generate_plot(
        datetime.datetime(2021, 2, 2, hour=0), datetime.datetime(2021, 2, 3, hour=0)
    )<|MERGE_RESOLUTION|>--- conflicted
+++ resolved
@@ -120,7 +120,6 @@
 
         plt.style.use('dark_background')
 
-<<<<<<< HEAD
         super().__init__()
 
         try:
@@ -128,13 +127,6 @@
                 raise FileNotFoundError
             self.logger = logger
             if self.logger is not None:
-=======
-        try:
-            if not use_cache:
-                raise FileNotFoundError
-            if logger:
-                self.logger = logger
->>>>>>> 47b378ac
                 self.logger.info("Reading data...")
             self.data = (
                 pd.read_csv(
@@ -228,9 +220,6 @@
         )
 
         self.sc = self.m.scatter(
-<<<<<<< HEAD
-            np.zeros(1),np.zeros(1), c=np.zeros(1), s=np.zeros(1), cmap=self.cmap, vmin=0, vmax=7, alpha=0.5, latlon=True
-=======
             np.zeros(1),
             np.zeros(1),
             c=np.zeros(1),
@@ -240,7 +229,6 @@
             vmax=7,
             alpha=0.2,
             latlon=True,
->>>>>>> 47b378ac
         )
 
         self.cbar = self.fig.colorbar(self.sc)
@@ -249,23 +237,13 @@
 
         if self.logger:
             self.logger.info("Done")
-<<<<<<< HEAD
-            plot_names = ["error", "no data available", "default"]
-            for plot_name in plot_names:
+            for plot_name in self.DEFAULT_PLOTS:
                 if not os.path.isfile(f"{CACHE_PATH}/plot_cache/{plot_name}.png"):
                     if plot_name == 'default':
                         self.ax.set_title('', fontsize=16)
                     else:
                         self.ax.set_title(plot_name, fontsize=16)
                     self.fig.savefig(f"{CACHE_PATH}/plot_cache/{plot_name}.png", dpi=300, transparent=True)
-=======
-            for plot_name in self.DEFAULT_PLOTS:
-                if not os.path.isfile(f"{CACHE_PATH}/plot_cache/{plot_name}.jpg"):
-                    self.ax.set_title(plot_name, fontsize=16)
-                    self.fig.savefig(
-                        f"{CACHE_PATH}/plot_cache/{plot_name}.jpg", dpi=300
-                    )
->>>>>>> 47b378ac
                     self.logger.info(f"Generating {plot_name} plot")
 
     def animate(self):
@@ -359,7 +337,6 @@
         ]
 
         if not current_data.empty:
-<<<<<<< HEAD
             current_data = current_data.groupby("station").agg(
                 {
                     ("ar_delay", "count"): "sum",
@@ -372,44 +349,12 @@
                     ("dp_cancellations", "mean"): "mean",
                 }
             )
-=======
-            try:
-                current_data = current_data.groupby("station").agg(
-                    {
-                        ("ar_delay", "count"): "sum",
-                        ("ar_delay", "mean"): "mean",
-                        ("ar_cancellations", "sum"): "sum",
-                        ("ar_cancellations", "mean"): "mean",
-                        ("dp_delay", "count"): "sum",
-                        ("dp_delay", "mean"): "mean",
-                        ("dp_cancellations", "sum"): "sum",
-                        ("dp_cancellations", "mean"): "mean",
-                    }
-                )
-
-                x = np.zeros(len(current_data.index))
-                y = np.zeros(len(current_data.index))
-                s = np.zeros(len(current_data.index))
-                c = np.zeros(len(current_data.index))
-
-                for i, station in enumerate(current_data.index):
-                    x[i], y[i] = self.get_location(name=station)
-
-                s[:] = (
-                    current_data.loc[:, [("ar_cancellations", "sum")]].to_numpy()[:, 0]
-                    + current_data.loc[:, [("dp_cancellations", "sum")]].to_numpy()[
-                        :, 0
-                    ]
-                )
-                c[:] = current_data.loc[:, [("ar_delay", "mean")]].to_numpy()[:, 0]
->>>>>>> 47b378ac
 
             x = np.zeros(len(current_data.index))
             y = np.zeros(len(current_data.index))
             s = np.zeros(len(current_data.index))
             c = np.zeros(len(current_data.index))
 
-<<<<<<< HEAD
             for i, station in enumerate(current_data.index):
                 x[i], y[i] = self.get_location(name=station)
 
@@ -439,28 +384,6 @@
 
             self.ax.set_title(plot_name.replace("_", ":").replace('-', ' - '), fontsize=12)
             self.fig.savefig(f"{CACHE_PATH}/plot_cache/{plot_name}.png", dpi=300, transparent=True)
-=======
-                # change the positions
-                # (THIS TOOK SO FUCKING LONG, YOU HAVE TO CONVERT THE COORDINATES FIST!!!)
-                self.sc.set_offsets(np.c_[self.m(x, y)])
-                # change the sizes
-                self.sc.set_sizes(s)
-                # change the color
-                self.sc.set_array(c)
-                # update colorbar
-                self.cbar.update_normal(self.sc)
-                self.cbar.ax.get_yaxis().labelpad = 15
-                self.cbar.ax.set_ylabel("min Verspätung", rotation=270)
-
-                self.ax.set_title(plot_name.replace("_", ":"), fontsize=12)
-                self.fig.savefig(f"{CACHE_PATH}/plot_cache/{plot_name}.jpg", dpi=300)
-            except:
-                if self.logger:
-                    self.logger.warning(sys.exc_info()[0])
-                else:
-                    raise sys.exc_info()[0]
-                plot_name = "error"
->>>>>>> 47b378ac
         else:
             # This file and the error file must exist
             # Or one could just gerate them using plt.title(plot_name) plt.savefig(f'cache/plot_cache/{plot_name}.png')
